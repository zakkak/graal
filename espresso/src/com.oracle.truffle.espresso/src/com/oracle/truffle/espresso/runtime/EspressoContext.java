/*
 * Copyright (c) 2018, 2021, Oracle and/or its affiliates. All rights reserved.
 * DO NOT ALTER OR REMOVE COPYRIGHT NOTICES OR THIS FILE HEADER.
 *
 * This code is free software; you can redistribute it and/or modify it
 * under the terms of the GNU General Public License version 2 only, as
 * published by the Free Software Foundation.
 *
 * This code is distributed in the hope that it will be useful, but WITHOUT
 * ANY WARRANTY; without even the implied warranty of MERCHANTABILITY or
 * FITNESS FOR A PARTICULAR PURPOSE.  See the GNU General Public License
 * version 2 for more details (a copy is included in the LICENSE file that
 * accompanied this code).
 *
 * You should have received a copy of the GNU General Public License version
 * 2 along with this work; if not, write to the Free Software Foundation,
 * Inc., 51 Franklin St, Fifth Floor, Boston, MA 02110-1301 USA.
 *
 * Please contact Oracle, 500 Oracle Parkway, Redwood Shores, CA 94065 USA
 * or visit www.oracle.com if you need additional information or have any
 * questions.
 */
package com.oracle.truffle.espresso.runtime;

import static com.oracle.truffle.espresso.jni.JniEnv.JNI_OK;

import java.io.File;
import java.io.InputStream;
import java.io.OutputStream;
import java.lang.ref.ReferenceQueue;
import java.nio.file.Path;
import java.util.ArrayList;
import java.util.Arrays;
import java.util.Collections;
import java.util.HashMap;
import java.util.HashSet;
import java.util.List;
import java.util.Map;
import java.util.ServiceLoader;
import java.util.Set;
import java.util.WeakHashMap;
import java.util.concurrent.TimeUnit;
import java.util.concurrent.atomic.AtomicInteger;
import java.util.function.Function;
import java.util.logging.Level;
import java.util.stream.Collectors;

<<<<<<< HEAD
import org.graalvm.nativeimage.ImageInfo;
=======
>>>>>>> ba1a28e3
import org.graalvm.options.OptionMap;
import org.graalvm.polyglot.Engine;

import com.oracle.truffle.api.Assumption;
import com.oracle.truffle.api.CompilerAsserts;
import com.oracle.truffle.api.CompilerDirectives;
import com.oracle.truffle.api.CompilerDirectives.CompilationFinal;
import com.oracle.truffle.api.CompilerDirectives.TruffleBoundary;
import com.oracle.truffle.api.Truffle;
import com.oracle.truffle.api.TruffleFile;
import com.oracle.truffle.api.TruffleLanguage;
import com.oracle.truffle.api.TruffleLogger;
import com.oracle.truffle.api.instrumentation.AllocationReporter;
import com.oracle.truffle.api.interop.TruffleObject;
import com.oracle.truffle.api.nodes.LanguageInfo;
import com.oracle.truffle.api.source.Source;
import com.oracle.truffle.espresso.EspressoBindings;
import com.oracle.truffle.espresso.EspressoLanguage;
import com.oracle.truffle.espresso.EspressoOptions;
<<<<<<< HEAD
import com.oracle.truffle.espresso.FinalizationFeature;
=======
import com.oracle.truffle.espresso.FinalizationSupport;
>>>>>>> ba1a28e3
import com.oracle.truffle.espresso.descriptors.Names;
import com.oracle.truffle.espresso.descriptors.Signatures;
import com.oracle.truffle.espresso.descriptors.Symbol;
import com.oracle.truffle.espresso.descriptors.Symbol.Name;
import com.oracle.truffle.espresso.descriptors.Symbol.Signature;
import com.oracle.truffle.espresso.descriptors.Symbol.Type;
import com.oracle.truffle.espresso.descriptors.Types;
import com.oracle.truffle.espresso.ffi.NativeAccess;
import com.oracle.truffle.espresso.impl.ClassRegistries;
import com.oracle.truffle.espresso.impl.Field;
import com.oracle.truffle.espresso.impl.Klass;
import com.oracle.truffle.espresso.impl.Method;
import com.oracle.truffle.espresso.impl.ObjectKlass;
import com.oracle.truffle.espresso.jdwp.api.VMEventListenerImpl;
import com.oracle.truffle.espresso.jni.JniEnv;
import com.oracle.truffle.espresso.meta.EspressoError;
import com.oracle.truffle.espresso.meta.Meta;
import com.oracle.truffle.espresso.perf.DebugCloseable;
import com.oracle.truffle.espresso.perf.DebugTimer;
import com.oracle.truffle.espresso.perf.TimerCollection;
import com.oracle.truffle.espresso.redefinition.plugins.api.InternalRedefinitionPlugin;
import com.oracle.truffle.espresso.substitutions.Substitutions;
import com.oracle.truffle.espresso.substitutions.Target_java_lang_Thread;
import com.oracle.truffle.espresso.vm.InterpreterToVM;
import com.oracle.truffle.espresso.vm.VM;

import sun.misc.SignalHandler;

public final class EspressoContext {

    public static final int DEFAULT_STACK_SIZE = 32;
    public static final StackTraceElement[] EMPTY_STACK = new StackTraceElement[0];

    private static final DebugTimer SPAWN_VM = DebugTimer.create("spawnVM");
    private static final DebugTimer SYSTEM_INIT = DebugTimer.create("system init", SPAWN_VM);
    private static final DebugTimer KNOWN_CLASS_INIT = DebugTimer.create("known class init", SPAWN_VM);
    private static final DebugTimer META_INIT = DebugTimer.create("meta init", SPAWN_VM);
    private static final DebugTimer VM_INIT = DebugTimer.create("vm init", SPAWN_VM);
    private static final DebugTimer SYSTEM_CLASSLOADER = DebugTimer.create("system classloader", SPAWN_VM);

    private final TruffleLogger logger = TruffleLogger.getLogger(EspressoLanguage.ID);

    private final EspressoLanguage language;
    private final TruffleLanguage.Env env;

    private String[] mainArguments;
    private String[] vmArguments;

    // region Debug
    private final TimerCollection timers;
    // endregion Debug

    // region Profiling
    private final AllocationReporter allocationReporter;
    // endregion Profiling

    // region Runtime
    private final StringTable strings;
    private final ClassRegistries registries;
    private final Substitutions substitutions;
    private final MethodHandleIntrinsics methodHandleIntrinsics;
    // endregion Runtime

    // region Helpers
    private final EspressoThreadManager threadManager;
    private final EspressoShutdownHandler shutdownManager;
    private final EspressoReferenceDrainer referenceDrainer;
    // endregion Helpers

    // region ID
    private final AtomicInteger klassIdProvider = new AtomicInteger();
    private final AtomicInteger loaderIdProvider = new AtomicInteger();
    private final int bootClassLoaderID = getNewLoaderId();
    // endregion ID

    // region InitControl
    public long initDoneTimeNanos;

    @CompilationFinal private boolean modulesInitialized = false;
    @CompilationFinal private boolean metaInitialized = false;
    private boolean initialized = false;
    private Classpath bootClasspath;
    // endregion InitControl

    // region JDWP
    private final JDWPContextImpl jdwpContext;
    private final boolean shouldReportVMEvents;
    private final VMEventListenerImpl eventListener;
    // endregion JDWP

    private Map<Class<? extends InternalRedefinitionPlugin>, InternalRedefinitionPlugin> redefinitionPlugins;

    // region Options
    // Checkstyle: stop field name check

    // Performance control
    public final boolean InlineFieldAccessors;
    public final boolean InlineMethodHandle;
    public final boolean SplitMethodHandles;
    public final boolean livenessAnalysis;

    // Behavior control
    public final boolean EnableManagement;
    public final EspressoOptions.VerifyMode Verify;
    public final EspressoOptions.SpecCompliancyMode SpecCompliancyMode;
    public final boolean Polyglot;
    public final boolean ExitHost;
    public final boolean EnableSignals;
    private final String multiThreadingDisabled;
    public final boolean NativeAccessAllowed;
    public final boolean EnableAgents;

    // Debug option
    public final com.oracle.truffle.espresso.jdwp.api.JDWPOptions JDWPOptions;

    // Checkstyle: resume field name check
    // endregion Options

    // Must be initialized after the context instance creation.

    // region VM
    @CompilationFinal private Meta meta;
    @CompilationFinal private VM vm;
    @CompilationFinal private JniEnv jniEnv;
    @CompilationFinal private InterpreterToVM interpreterToVM;
    @CompilationFinal private JImageLibrary jimageLibrary;
    @CompilationFinal private EspressoProperties vmProperties;
    @CompilationFinal private JavaVersion javaVersion;
    @CompilationFinal private AgentLibraries agents;
    @CompilationFinal private NativeAccess nativeAccess;
    // endregion VM

    @CompilationFinal private EspressoException stackOverflow;
    @CompilationFinal private EspressoException outOfMemory;

    // region ThreadDeprecated
    // Set on calling guest Thread.stop0(), or when closing context.
    @CompilationFinal private Assumption noThreadStop = Truffle.getRuntime().createAssumption();
    @CompilationFinal private Assumption noSuspend = Truffle.getRuntime().createAssumption();
    @CompilationFinal private Assumption noThreadDeprecationCalled = Truffle.getRuntime().createAssumption();
    // endregion ThreadDeprecated

    @CompilationFinal private TruffleObject topBindings;
    private final WeakHashMap<StaticObject, SignalHandler> hostSignalHandlers = new WeakHashMap<>();

    public TruffleLogger getLogger() {
        return logger;
    }

    public int getNewKlassId() {
        return klassIdProvider.getAndIncrement();
    }

    public int getNewLoaderId() {
        return loaderIdProvider.getAndIncrement();
    }

    public int getBootClassLoaderID() {
        return bootClassLoaderID;
    }

    public EspressoContext(TruffleLanguage.Env env, EspressoLanguage language) {
        this.env = env;
        this.language = language;

        this.registries = new ClassRegistries(this);
        this.strings = new StringTable(this);
        this.substitutions = new Substitutions(this);
        this.methodHandleIntrinsics = new MethodHandleIntrinsics(this);

        this.threadManager = new EspressoThreadManager(this);
        this.referenceDrainer = new EspressoReferenceDrainer(this);

        boolean softExit = env.getOptions().get(EspressoOptions.SoftExit);
        this.ExitHost = env.getOptions().get(EspressoOptions.ExitHost);
        this.shutdownManager = new EspressoShutdownHandler(this, threadManager, referenceDrainer, softExit);

        this.timers = TimerCollection.create(env.getOptions().get(EspressoOptions.EnableTimers));
        this.allocationReporter = env.lookup(AllocationReporter.class);

        // null if not specified
        this.JDWPOptions = env.getOptions().get(EspressoOptions.JDWPOptions);
        this.shouldReportVMEvents = JDWPOptions != null;
        this.eventListener = new VMEventListenerImpl();

        this.InlineFieldAccessors = JDWPOptions == null && env.getOptions().get(EspressoOptions.InlineFieldAccessors);
        this.InlineMethodHandle = JDWPOptions == null && env.getOptions().get(EspressoOptions.InlineMethodHandle);
        this.SplitMethodHandles = JDWPOptions == null && env.getOptions().get(EspressoOptions.SplitMethodHandles);
        this.Verify = env.getOptions().get(EspressoOptions.Verify);
        this.EnableSignals = env.getOptions().get(EspressoOptions.EnableSignals);
        this.SpecCompliancyMode = env.getOptions().get(EspressoOptions.SpecCompliancy);
        this.livenessAnalysis = env.getOptions().get(EspressoOptions.LivenessAnalysis);
        this.EnableManagement = env.getOptions().get(EspressoOptions.EnableManagement);
        this.EnableAgents = getEnv().getOptions().get(EspressoOptions.EnableAgents);
        String multiThreadingDisabledReason = null;
        if (!env.getOptions().get(EspressoOptions.MultiThreaded)) {
            multiThreadingDisabledReason = "java.MultiThreaded option is set to false";
        }
        if (!env.isCreateThreadAllowed()) {
            multiThreadingDisabledReason = "polyglot context does not allow thread creation (`allowCreateThread(false)`)";
        }
        if (multiThreadingDisabledReason == null && !env.getOptions().hasBeenSet(EspressoOptions.MultiThreaded)) {
            Set<String> singleThreadedLanguages = knownSingleThreadedLanguages(env);
            if (!singleThreadedLanguages.isEmpty()) {
                multiThreadingDisabledReason = "context seems to contain single-threaded languages: " + singleThreadedLanguages;
                logger.warning(() -> "Disabling multi-threading since the context seems to contain single-threaded languages: " + singleThreadedLanguages);
            }
        }
        this.multiThreadingDisabled = multiThreadingDisabledReason;
        this.NativeAccessAllowed = env.isNativeAccessAllowed();
        this.Polyglot = env.getOptions().get(EspressoOptions.Polyglot);

        this.vmArguments = buildVmArguments();
        this.jdwpContext = new JDWPContextImpl(this);
    }

    private static Set<String> knownSingleThreadedLanguages(TruffleLanguage.Env env) {
        Set<String> singleThreaded = new HashSet<>();
        for (LanguageInfo languageInfo : env.getPublicLanguages().values()) {
            switch (languageInfo.getId()) {
                case "wasm":    // fallthrough
                case "js":      // fallthrough
                case "R":       // fallthrough
                case "python":  // it's configurable for python, be shy
                    singleThreaded.add(languageInfo.getId());
            }
        }
        return singleThreaded;
    }

    public ClassRegistries getRegistries() {
        return registries;
    }

    public InputStream in() {
        return env.in();
    }

    public OutputStream out() {
        return env.out();
    }

    public OutputStream err() {
        return env.err();
    }

    public StringTable getStrings() {
        return strings;
    }

    public TruffleLanguage.Env getEnv() {
        return env;
    }

    public EspressoLanguage getLanguage() {
        return language;
    }

    public boolean multiThreadingEnabled() {
        return multiThreadingDisabled == null;
    }

    public String getMultiThreadingDisabledReason() {
        return multiThreadingDisabled;
    }

    /**
     * @return The {@link String}[] array passed to the main function.
     */
    public String[] getMainArguments() {
        return mainArguments;
    }

    public void setMainArguments(String[] mainArguments) {
        this.mainArguments = mainArguments;
    }

    public String[] getVmArguments() {
        return vmArguments;
    }

    private String[] buildVmArguments() {
        OptionMap<String> argsMap = getEnv().getOptions().get(EspressoOptions.VMArguments);
        if (argsMap == null) {
            return new String[0];
        }
        Set<Map.Entry<String, String>> set = argsMap.entrySet();
        int length = set.size();
        String[] array = new String[length];
        for (Map.Entry<String, String> entry : set) {
            try {
                String key = entry.getKey();
                int idx = Integer.parseInt(key.substring(key.lastIndexOf('.') + 1));
                if (idx < 0 || idx >= length) {
                    getLogger().severe("Unsupported use of the 'java.VMArguments' option: " +
                                    "Declared index: " + idx + ", actual number of arguments: " + length + ".\n" +
                                    "Please only declare positive index starting from 0, and growing by 1 each.");
                    throw EspressoError.shouldNotReachHere();
                }
                array[idx] = entry.getValue();
            } catch (NumberFormatException e) {
                getLogger().warning("Unsupported use of the 'java.VMArguments' option: java.VMArguments." + entry.getKey() + "=" + entry.getValue() + "\n" +
                                "Should be of the form: java.VMArguments.<int>=<value>");
                throw EspressoError.shouldNotReachHere();
            }
        }
        return array;
    }

    public Classpath getBootClasspath() {
        if (bootClasspath == null) {
            CompilerAsserts.neverPartOfCompilation();
            bootClasspath = new Classpath(
                            getVmProperties().bootClasspath().stream().map(new Function<Path, String>() {
                                @Override
                                public String apply(Path path) {
                                    return path.toString();
                                }
                            }).collect(Collectors.joining(File.pathSeparator)));
        }
        return bootClasspath;
    }

    public void setBootClassPath(Classpath classPath) {
        this.bootClasspath = classPath;
    }

    public EspressoProperties getVmProperties() {
        assert vmProperties != null;
        return vmProperties;
    }

    public void initializeContext() {
        EspressoError.guarantee(getEnv().isNativeAccessAllowed(),
                        "Native access is not allowed by the host environment but it's required to load Espresso/Java native libraries. " +
                                        "Allow native access on context creation e.g. contextBuilder.allowNativeAccess(true)");
        assert !this.initialized;
<<<<<<< HEAD
        // eventListener = new EmptyListener();
        if (!ImageInfo.inImageRuntimeCode()) {
            // Setup finalization support in the host VM.
            FinalizationFeature.ensureInitialized();
        }
=======
        eventListener = new EmptyListener();
        // Setup finalization support in the host VM.
        FinalizationSupport.ensureInitialized();

>>>>>>> ba1a28e3
        spawnVM();
        this.initialized = true;
        // enable JDWP instrumenter only if options are set (assumed valid if non-null)
        if (JDWPOptions != null) {
            jdwpContext.jdwpInit(env, getMainThread(), eventListener);
        }
        referenceDrainer.startReferenceDrain();
    }

    public Source findOrCreateSource(Method method) {
        String sourceFile = method.getSourceFile();
        if (sourceFile == null) {
            return null;
        } else {
            TruffleFile file = env.getInternalTruffleFile(sourceFile);
            Source source = Source.newBuilder("java", file).content(Source.CONTENT_NONE).build();
            // sources are interned so no cache needed (hopefully)
            return source;
        }
    }

    public Meta getMeta() {
        return meta;
    }

    public NativeAccess getNativeAccess() {
        return nativeAccess;
    }

    @SuppressWarnings("try")
    private void spawnVM() {
        try (DebugCloseable spawn = SPAWN_VM.scope(timers)) {

            long initStartTimeNanos = System.nanoTime();

            initVmProperties();

            if (getJavaVersion().modulesEnabled()) {
                registries.initJavaBaseModule();
                registries.getBootClassRegistry().initUnnamedModule(StaticObject.NULL);
            }

            // Spawn JNI first, then the VM.
            try (DebugCloseable vmInit = VM_INIT.scope(timers)) {
                this.nativeAccess = spawnNativeAccess();
                this.vm = VM.create(getJNI()); // Mokapot is loaded
                vm.attachThread(Thread.currentThread());
            }

            // TODO: link libjimage

            initializeAgents();

            try (DebugCloseable metaInit = META_INIT.scope(timers)) {
                this.meta = new Meta(this);
            }
            this.metaInitialized = true;

            this.interpreterToVM = new InterpreterToVM(this);

            try (DebugCloseable knownClassInit = KNOWN_CLASS_INIT.scope(timers)) {
                initializeKnownClass(Type.java_lang_Object);

                for (Symbol<Type> type : Arrays.asList(
                                Type.java_lang_String,
                                Type.java_lang_System,
                                Type.java_lang_ThreadGroup,
                                Type.java_lang_Thread,
                                Type.java_lang_Class,
                                Type.java_lang_reflect_Method)) {
                    initializeKnownClass(type);
                }
            }

            threadManager.createMainThread(meta);

            try (DebugCloseable knownClassInit = KNOWN_CLASS_INIT.scope(timers)) {
                initializeKnownClass(Type.java_lang_ref_Finalizer);
            }

            referenceDrainer.initReferenceDrain();

            try (DebugCloseable systemInit = SYSTEM_INIT.scope(timers)) {
                // Call guest initialization
                if (getJavaVersion().java8OrEarlier()) {
                    meta.java_lang_System_initializeSystemClass.invokeDirect(null);
                } else {
                    assert getJavaVersion().java9OrLater();
                    meta.java_lang_System_initPhase1.invokeDirect(null);
                    int e = (int) meta.java_lang_System_initPhase2.invokeDirect(null, false, false);
                    if (e != 0) {
                        throw EspressoError.shouldNotReachHere();
                    }

                    getVM().getJvmti().postVmStart();

                    modulesInitialized = true;
                    meta.java_lang_System_initPhase3.invokeDirect(null);
                }
            }

            getVM().getJvmti().postVmInit();

            meta.postSystemInit();

            try (DebugCloseable knownClassInit = KNOWN_CLASS_INIT.scope(timers)) {
                // System exceptions.
                for (Symbol<Type> type : Arrays.asList(
                                Type.java_lang_OutOfMemoryError,
                                Type.java_lang_NullPointerException,
                                Type.java_lang_ClassCastException,
                                Type.java_lang_ArrayStoreException,
                                Type.java_lang_ArithmeticException,
                                Type.java_lang_StackOverflowError,
                                Type.java_lang_IllegalMonitorStateException,
                                Type.java_lang_IllegalArgumentException)) {
                    initializeKnownClass(type);
                }
            }
            // Init memoryError instances
            StaticObject stackOverflowErrorInstance = meta.java_lang_StackOverflowError.allocateInstance();
            StaticObject outOfMemoryErrorInstance = meta.java_lang_OutOfMemoryError.allocateInstance();

            // Preemptively set stack trace.
            meta.HIDDEN_FRAMES.setHiddenObject(stackOverflowErrorInstance, VM.StackTrace.EMPTY_STACK_TRACE);
            meta.java_lang_Throwable_backtrace.setObject(stackOverflowErrorInstance, stackOverflowErrorInstance);
            meta.HIDDEN_FRAMES.setHiddenObject(outOfMemoryErrorInstance, VM.StackTrace.EMPTY_STACK_TRACE);
            meta.java_lang_Throwable_backtrace.setObject(outOfMemoryErrorInstance, outOfMemoryErrorInstance);

            this.stackOverflow = EspressoException.wrap(stackOverflowErrorInstance, meta);
            this.outOfMemory = EspressoException.wrap(outOfMemoryErrorInstance, meta);
            meta.java_lang_StackOverflowError.lookupDeclaredMethod(Name._init_, Signature._void_String).invokeDirect(stackOverflowErrorInstance, meta.toGuestString("VM StackOverFlow"));
            meta.java_lang_OutOfMemoryError.lookupDeclaredMethod(Name._init_, Signature._void_String).invokeDirect(outOfMemoryErrorInstance, meta.toGuestString("VM OutOfMemory"));

            // Create application (system) class loader.
            StaticObject systemClassLoader = null;
            try (DebugCloseable systemLoader = SYSTEM_CLASSLOADER.scope(timers)) {
                systemClassLoader = (StaticObject) meta.java_lang_ClassLoader_getSystemClassLoader.invokeDirect(null);
            }
            topBindings = new EspressoBindings(systemClassLoader, getEnv().getOptions().get(EspressoOptions.ExposeNativeJavaVM));

            initDoneTimeNanos = System.nanoTime();
            long elapsedNanos = initDoneTimeNanos - initStartTimeNanos;
            getLogger().log(Level.FINE, "VM booted in {0} ms", TimeUnit.NANOSECONDS.toMillis(elapsedNanos));
        }
    }

    private NativeAccess spawnNativeAccess() {
        String nativeBackend;
        if (getEnv().getOptions().hasBeenSet(EspressoOptions.NativeBackend)) {
            nativeBackend = getEnv().getOptions().get(EspressoOptions.NativeBackend);
        } else {
            if (EspressoOptions.RUNNING_ON_SVM) {
                nativeBackend = "nfi-native";
            } else {
                if (OS.getCurrent() == OS.Linux) {
                    nativeBackend = "nfi-dlmopen";
                } else {
                    nativeBackend = "nfi-sulong";
                }
            }
        }

        List<String> available = new ArrayList<>();
        // TODO(peterssen): Investigate which class loader is needed here and why.
        ServiceLoader<NativeAccess.Provider> loader = ServiceLoader.load(NativeAccess.Provider.class, getClass().getClassLoader());
        for (NativeAccess.Provider provider : loader) {
            available.add(provider.id());
            if (nativeBackend.equals(provider.id())) {
                getLogger().fine("Native backend: " + nativeBackend);
                return provider.create(getEnv());
            }
        }
        throw abort("Cannot find native backend '" + nativeBackend + "'. Available backends: " + available);
    }

    private void initializeAgents() {
        agents = new AgentLibraries(this);
        if (getEnv().getOptions().hasBeenSet(EspressoOptions.AgentLib)) {
            agents.registerAgents(getEnv().getOptions().get(EspressoOptions.AgentLib), false);
        }
        if (getEnv().getOptions().hasBeenSet(EspressoOptions.AgentPath)) {
            agents.registerAgents(getEnv().getOptions().get(EspressoOptions.AgentPath), true);
        }
        if (getEnv().getOptions().hasBeenSet(EspressoOptions.JavaAgent)) {
            agents.registerAgent("instrument", getEnv().getOptions().get(EspressoOptions.JavaAgent), false);
        }
        if (EnableAgents) {
            agents.initialize();
        } else {
            if (!agents.isEmpty()) {
                getLogger().warning("Agents support is currently disabled in Espresso. Ignoring passed agent options.");
            }
        }
    }

    private void initVmProperties() {
        final EspressoProperties.Builder builder = EspressoProperties.newPlatformBuilder();
        // If --java.JavaHome is not specified, Espresso tries to use the same (jars and native)
        // libraries bundled with GraalVM.
        builder.javaHome(Engine.findHome());
        vmProperties = EspressoProperties.processOptions(builder, getEnv().getOptions()).build();
        javaVersion = new JavaVersion(vmProperties.bootClassPathType().getJavaVersion());
    }

    private void initializeKnownClass(Symbol<Type> type) {
        Klass klass = getMeta().loadKlassOrFail(type, StaticObject.NULL, StaticObject.NULL);
        klass.safeInitialize();
    }

    public boolean metaInitialized() {
        return metaInitialized;
    }

    public boolean modulesInitialized() {
        return modulesInitialized;
    }

    public boolean isInitialized() {
        return initialized;
    }

    public InterpreterToVM getInterpreterToVM() {
        return interpreterToVM;
    }

    public VM getVM() {
        return vm;
    }

    public JImageLibrary jimageLibrary() {
        if (jimageLibrary == null) {
            CompilerDirectives.transferToInterpreterAndInvalidate();
            EspressoError.guarantee(getJavaVersion().modulesEnabled(), "Jimage available for java >= 9");
            this.jimageLibrary = new JImageLibrary(this);
        }
        return jimageLibrary;
    }

    public JavaVersion getJavaVersion() {
        return javaVersion;
    }

    public Types getTypes() {
        return getLanguage().getTypes();
    }

    public Signatures getSignatures() {
        return getLanguage().getSignatures();
    }

    public JniEnv getJNI() {
        if (jniEnv == null) {
            CompilerDirectives.transferToInterpreterAndInvalidate();
            jniEnv = JniEnv.create(this);
        }
        return jniEnv;
    }

    public void disposeContext() {
        if (initialized) {
            getVM().dispose();
            getJNI().dispose();
        }
    }

    public Substitutions getSubstitutions() {
        return substitutions;
    }

    public void setBootstrapMeta(Meta meta) {
        this.meta = meta;
    }

    public Names getNames() {
        return getLanguage().getNames();
    }

    public MethodHandleIntrinsics getMethodHandleIntrinsics() {
        return methodHandleIntrinsics;
    }

    public EspressoException getStackOverflow() {
        return stackOverflow;
    }

    public EspressoException getOutOfMemory() {
        return outOfMemory;
    }

    public <T> T trackAllocation(T object) {
        if (allocationReporter != null) {
            allocationReporter.onEnter(null, 0, AllocationReporter.SIZE_UNKNOWN);
            allocationReporter.onReturnValue(object, 0, AllocationReporter.SIZE_UNKNOWN);
        }
        return object;
    }

    public boolean needsVerify(StaticObject classLoader) {
        switch (Verify) {
            case NONE:
                return false;
            case REMOTE:
                return !StaticObject.isNull(classLoader);
            case ALL:
                return true;
            default:
                return true;
        }
    }

    public void prepareDispose() {
        if (jdwpContext != null) {
            jdwpContext.finalizeContext();
        }
    }

    public void registerRedefinitionPlugin(InternalRedefinitionPlugin plugin) {
        // lazy initialization
        if (redefinitionPlugins == null) {
            redefinitionPlugins = Collections.synchronizedMap(new HashMap<>(2));
        }
        redefinitionPlugins.put(plugin.getClass(), plugin);
    }

    @SuppressWarnings("unchecked")
    @TruffleBoundary
    public <T> T lookup(Class<? extends InternalRedefinitionPlugin> pluginType) {
        if (redefinitionPlugins == null) {
            return null;
        }
        return (T) redefinitionPlugins.get(pluginType);
    }

    // region Agents

    public TruffleObject bindToAgent(Method method, String mangledName) {
        if (EnableAgents) {
            return agents.bind(method, mangledName);
        }
        return null;
    }

    // endregion Agents

    // region Thread management

    /**
     * Creates a new guest thread from the host thread, and adds it to the main thread group.
     */
    public StaticObject createThread(Thread hostThread) {
        return threadManager.createGuestThreadFromHost(hostThread, meta, vm);
    }

    public StaticObject createThread(Thread hostThread, StaticObject group, String name) {
        return threadManager.createGuestThreadFromHost(hostThread, meta, vm, name, group);
    }

    public void disposeThread(@SuppressWarnings("unused") Thread hostThread) {
        StaticObject guestThread = getGuestThreadFromHost(hostThread);
        if (guestThread == null) {
            return;
        }
        if (hostThread != Thread.currentThread()) {
            String guestName = Target_java_lang_Thread.getThreadName(meta, guestThread);
            getLogger().warning("unimplemented: disposeThread for non-current thread: " + hostThread + " / " + guestName);
            return;
        }
        if (vm.DetachCurrentThread() != JNI_OK) {
            throw new RuntimeException("Could not detach thread correctly");
        }
    }

    public StaticObject getGuestThreadFromHost(Thread host) {
        return threadManager.getGuestThreadFromHost(host);
    }

    public StaticObject getCurrentThread() {
        return threadManager.getGuestThreadFromHost(Thread.currentThread());
    }

    /**
     * Returns the maximum number of alive (registered) threads at any point, since the VM started.
     */
    public long getPeakThreadCount() {
        return threadManager.peakThreadCount.get();
    }

    /**
     * Returns the number of created threads since the VM started.
     */
    public long getCreatedThreadCount() {
        return threadManager.createdThreadCount.get();
    }

    public StaticObject[] getActiveThreads() {
        return threadManager.activeThreads();
    }

    public void registerThread(Thread host, StaticObject self) {
        threadManager.registerThread(host, self);
        if (shouldReportVMEvents) {
            eventListener.threadStarted(self);
        }
    }

    public void unregisterThread(StaticObject self) {
        threadManager.unregisterThread(self);
        if (shouldReportVMEvents) {
            eventListener.threadDied(self);
        }
    }

    public void invalidateNoThreadStop(String message) {
        noThreadDeprecationCalled.invalidate();
        noThreadStop.invalidate(message);
    }

    public boolean shouldCheckStop() {
        return !noThreadStop.isValid();
    }

    public void invalidateNoSuspend(String message) {
        noThreadDeprecationCalled.invalidate();
        noSuspend.invalidate(message);
    }

    public boolean shouldCheckDeprecationStatus() {
        return !noThreadDeprecationCalled.isValid();
    }

    public boolean shouldCheckSuspend() {
        return !noSuspend.isValid();
    }

    public boolean isMainThreadCreated() {
        return threadManager.isMainThreadCreated();
    }

    public StaticObject getMainThread() {
        return threadManager.getMainThread();
    }

    public StaticObject getMainThreadGroup() {
        return threadManager.getMainThreadGroup();
    }

    // endregion Thread management

    // region Shutdown

    public Object getShutdownSynchronizer() {
        return shutdownManager.getShutdownSynchronizer();
    }

    public void doExit(int code) {
        shutdownManager.doExit(code);
    }

    public void destroyVM(boolean killThreads) {
        shutdownManager.destroyVM(killThreads);
    }

    public boolean isClosing() {
        return shutdownManager.isClosing();
    }

    public int getExitStatus() {
        return shutdownManager.getExitStatus();
    }

    public EspressoError abort(String message) {
        getLogger().severe(message);
        if (ExitHost) {
            System.exit(1);
            throw EspressoError.shouldNotReachHere();
        }
        throw new EspressoExitException(1);
    }

    // endregion Shutdown

    // region ReferenceDrain

    public ReferenceQueue<StaticObject> getReferenceQueue() {
        return referenceDrainer.getReferenceQueue();
    }

    public StaticObject getAndClearReferencePendingList() {
        return referenceDrainer.getAndClearReferencePendingList();
    }

    public boolean hasReferencePendingList() {
        return referenceDrainer.hasReferencePendingList();
    }

    public void waitForReferencePendingList() {
        referenceDrainer.waitForReferencePendingList();
    }

    // endregion ReferenceDrain

    // region DebugAccess

    public TimerCollection getTimers() {
        return timers;
    }

    public TruffleObject getBindings() {
        return topBindings;
    }

    public WeakHashMap<StaticObject, SignalHandler> getHostSignalHandlers() {
        return hostSignalHandlers;
    }
    // endregion DebugAccess

    // region VM event reporting
    public boolean shouldReportVMEvents() {
        return shouldReportVMEvents;
    }

    public void reportMonitorWait(StaticObject monitor, long timeout) {
        assert shouldReportVMEvents;
        eventListener.monitorWait(monitor, timeout);
    }

    public void reportMonitorWaited(StaticObject monitor, boolean timedOut) {
        assert shouldReportVMEvents;
        eventListener.monitorWaited(monitor, timedOut);
    }

    public void reportClassPrepared(ObjectKlass objectKlass, Object prepareThread) {
        assert shouldReportVMEvents;
        eventListener.classPrepared(objectKlass, prepareThread);
    }

    public void reportOnContendedMonitorEnter(StaticObject obj) {
        assert shouldReportVMEvents;
        eventListener.onContendedMonitorEnter(obj);
    }

    public void reportOnContendedMonitorEntered(StaticObject obj) {
        assert shouldReportVMEvents;
        eventListener.onContendedMonitorEntered(obj);
    }

    public boolean reportOnMethodEntry(Method.MethodVersion method, Object scope) {
        assert shouldReportVMEvents;
        return eventListener.onMethodEntry(method, scope);
    }

    public boolean reportOnMethodReturn(Method.MethodVersion method, Object returnValue) {
        assert shouldReportVMEvents;
        return eventListener.onMethodReturn(method, returnValue);
    }

    public boolean reportOnFieldModification(Field field, StaticObject receiver, Object value) {
        assert shouldReportVMEvents;
        return eventListener.onFieldModification(field, receiver, value);
    }

    public boolean reportOnFieldAccess(Field field, StaticObject receiver) {
        assert shouldReportVMEvents;
        return eventListener.onFieldAccess(field, receiver);
    }
    // endregion VM event reporting

    public void registerExternalHotSwapHandler(StaticObject handler) {
        jdwpContext.registerExternalHotSwapHandler(handler);
    }

    public void rerunclinit(ObjectKlass oldKlass) {
        jdwpContext.rerunclinit(oldKlass);
    }
}<|MERGE_RESOLUTION|>--- conflicted
+++ resolved
@@ -44,11 +44,6 @@
 import java.util.function.Function;
 import java.util.logging.Level;
 import java.util.stream.Collectors;
-
-<<<<<<< HEAD
-import org.graalvm.nativeimage.ImageInfo;
-=======
->>>>>>> ba1a28e3
 import org.graalvm.options.OptionMap;
 import org.graalvm.polyglot.Engine;
 
@@ -68,11 +63,7 @@
 import com.oracle.truffle.espresso.EspressoBindings;
 import com.oracle.truffle.espresso.EspressoLanguage;
 import com.oracle.truffle.espresso.EspressoOptions;
-<<<<<<< HEAD
-import com.oracle.truffle.espresso.FinalizationFeature;
-=======
 import com.oracle.truffle.espresso.FinalizationSupport;
->>>>>>> ba1a28e3
 import com.oracle.truffle.espresso.descriptors.Names;
 import com.oracle.truffle.espresso.descriptors.Signatures;
 import com.oracle.truffle.espresso.descriptors.Symbol;
@@ -410,18 +401,10 @@
                         "Native access is not allowed by the host environment but it's required to load Espresso/Java native libraries. " +
                                         "Allow native access on context creation e.g. contextBuilder.allowNativeAccess(true)");
         assert !this.initialized;
-<<<<<<< HEAD
-        // eventListener = new EmptyListener();
-        if (!ImageInfo.inImageRuntimeCode()) {
-            // Setup finalization support in the host VM.
-            FinalizationFeature.ensureInitialized();
-        }
-=======
-        eventListener = new EmptyListener();
+
         // Setup finalization support in the host VM.
         FinalizationSupport.ensureInitialized();
 
->>>>>>> ba1a28e3
         spawnVM();
         this.initialized = true;
         // enable JDWP instrumenter only if options are set (assumed valid if non-null)
