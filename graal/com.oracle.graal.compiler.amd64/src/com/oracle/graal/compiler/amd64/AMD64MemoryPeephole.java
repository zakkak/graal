--- conflicted
+++ resolved
@@ -81,11 +81,7 @@
     }
 
     protected AMD64AddressValue makeAddress(Access access) {
-<<<<<<< HEAD
-        return (AMD64AddressValue) access.nullCheckLocation().generateAddress(gen, gen.getLIRGeneratorTool(), gen.operand(access.object()));
-=======
-        return (AMD64AddressValue) access.accessLocation().generateAddress(gen, gen.operand(access.object()));
->>>>>>> fe99e7e1
+        return (AMD64AddressValue) access.accessLocation().generateAddress(gen, gen.getLIRGeneratorTool(), gen.operand(access.object()));
     }
 
     protected Value emitBinaryMemory(AMD64Arithmetic op, boolean commutative, ValueNode x, ValueNode y, Access access) {
