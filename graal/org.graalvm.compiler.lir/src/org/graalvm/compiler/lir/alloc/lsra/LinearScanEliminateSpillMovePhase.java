/*
 * Copyright (c) 2015, 2015, Oracle and/or its affiliates. All rights reserved.
 * DO NOT ALTER OR REMOVE COPYRIGHT NOTICES OR THIS FILE HEADER.
 *
 * This code is free software; you can redistribute it and/or modify it
 * under the terms of the GNU General Public License version 2 only, as
 * published by the Free Software Foundation.
 *
 * This code is distributed in the hope that it will be useful, but WITHOUT
 * ANY WARRANTY; without even the implied warranty of MERCHANTABILITY or
 * FITNESS FOR A PARTICULAR PURPOSE.  See the GNU General Public License
 * version 2 for more details (a copy is included in the LICENSE file that
 * accompanied this code).
 *
 * You should have received a copy of the GNU General Public License version
 * 2 along with this work; if not, write to the Free Software Foundation,
 * Inc., 51 Franklin St, Fifth Floor, Boston, MA 02110-1301 USA.
 *
 * Please contact Oracle, 500 Oracle Parkway, Redwood Shores, CA 94065 USA
 * or visit www.oracle.com if you need additional information or have any
 * questions.
 */
package org.graalvm.compiler.lir.alloc.lsra;

import static jdk.vm.ci.code.ValueUtil.isRegister;
import static org.graalvm.compiler.core.common.GraalOptions.DetailedAsserts;
import static org.graalvm.compiler.lir.LIRValueUtil.isStackSlotValue;
import static org.graalvm.compiler.lir.LIRValueUtil.isVariable;
import static org.graalvm.compiler.lir.phases.LIRPhase.Options.LIROptimization;

import java.util.ArrayList;

import org.graalvm.compiler.core.common.cfg.AbstractBlockBase;
import org.graalvm.compiler.debug.Debug;
import org.graalvm.compiler.debug.Indent;
import org.graalvm.compiler.lir.LIRInsertionBuffer;
import org.graalvm.compiler.lir.LIRInstruction;
import org.graalvm.compiler.lir.StandardOp.LoadConstantOp;
import org.graalvm.compiler.lir.StandardOp.MoveOp;
import org.graalvm.compiler.lir.StandardOp.ValueMoveOp;
import org.graalvm.compiler.lir.alloc.lsra.Interval.SpillState;
import org.graalvm.compiler.lir.alloc.lsra.LinearScan.IntervalPredicate;
import org.graalvm.compiler.lir.gen.LIRGenerationResult;
import org.graalvm.compiler.lir.phases.AllocationPhase;
import org.graalvm.compiler.options.NestedBooleanOptionKey;
import org.graalvm.compiler.options.Option;
import org.graalvm.compiler.options.OptionType;
import org.graalvm.compiler.options.OptionKey;

import jdk.vm.ci.code.TargetDescription;
import jdk.vm.ci.meta.AllocatableValue;

public class LinearScanEliminateSpillMovePhase extends AllocationPhase {

    public static class Options {
        // @formatter:off
        @Option(help = "Enable spill move elimination.", type = OptionType.Debug)
        public static final OptionKey<Boolean> LIROptLSRAEliminateSpillMoves = new NestedBooleanOptionKey(LIROptimization, true);
        // @formatter:on
    }

    private static final IntervalPredicate mustStoreAtDefinition = new LinearScan.IntervalPredicate() {

        @Override
        public boolean apply(Interval i) {
            return i.isSplitParent() && i.spillState() == SpillState.StoreAtDefinition;
        }
    };

    protected final LinearScan allocator;

    protected LinearScanEliminateSpillMovePhase(LinearScan allocator) {
        this.allocator = allocator;
    }

    @Override
    protected void run(TargetDescription target, LIRGenerationResult lirGenRes, AllocationContext context) {
        eliminateSpillMoves();
    }

    /**
     * @return the index of the first instruction that is of interest for
     *         {@link #eliminateSpillMoves()}
     */
    protected int firstInstructionOfInterest() {
        // skip the first because it is always a label
        return 1;
    }

    // called once before assignment of register numbers
    @SuppressWarnings("try")
    void eliminateSpillMoves() {
        try (Indent indent = Debug.logAndIndent("Eliminating unnecessary spill moves")) {

            /*
             * collect all intervals that must be stored after their definition. The list is sorted
             * by Interval.spillDefinitionPos.
             */
            Interval interval;
<<<<<<< HEAD
            interval = allocator.createUnhandledLists(mustStoreAtDefinition, null).first;
            if (DetailedAsserts.getValue(allocator.getOptions())) {
=======
            interval = allocator.createUnhandledLists(mustStoreAtDefinition, null).getLeft();
            if (DetailedAsserts.getValue()) {
>>>>>>> d9930124
                checkIntervals(interval);
            }

            LIRInsertionBuffer insertionBuffer = new LIRInsertionBuffer();
            for (AbstractBlockBase<?> block : allocator.sortedBlocks()) {
                try (Indent indent1 = Debug.logAndIndent("Handle %s", block)) {
                    ArrayList<LIRInstruction> instructions = allocator.getLIR().getLIRforBlock(block);
                    int numInst = instructions.size();

                    // iterate all instructions of the block.
                    for (int j = firstInstructionOfInterest(); j < numInst; j++) {
                        LIRInstruction op = instructions.get(j);
                        int opId = op.id();

                        if (opId == -1) {
                            MoveOp move = (MoveOp) op;
                            /*
                             * Remove move from register to stack if the stack slot is guaranteed to
                             * be correct. Only moves that have been inserted by LinearScan can be
                             * removed.
                             */
                            if (Options.LIROptLSRAEliminateSpillMoves.getValue(allocator.getOptions()) && canEliminateSpillMove(block, move)) {
                                /*
                                 * Move target is a stack slot that is always correct, so eliminate
                                 * instruction.
                                 */
                                if (Debug.isLogEnabled()) {
                                    if (move instanceof ValueMoveOp) {
                                        ValueMoveOp vmove = (ValueMoveOp) move;
                                        Debug.log("eliminating move from interval %d (%s) to %d (%s) in block %s", allocator.operandNumber(vmove.getInput()), vmove.getInput(),
                                                        allocator.operandNumber(vmove.getResult()), vmove.getResult(), block);
                                    } else {
                                        LoadConstantOp load = (LoadConstantOp) move;
                                        Debug.log("eliminating constant load from %s to %d (%s) in block %s", load.getConstant(), allocator.operandNumber(load.getResult()), load.getResult(), block);
                                    }
                                }

                                // null-instructions are deleted by assignRegNum
                                instructions.set(j, null);
                            }

                        } else {
                            /*
                             * Insert move from register to stack just after the beginning of the
                             * interval.
                             */
                            assert interval.isEndMarker() || interval.spillDefinitionPos() >= opId : "invalid order";
                            assert interval.isEndMarker() || (interval.isSplitParent() && interval.spillState() == SpillState.StoreAtDefinition) : "invalid interval";

                            while (!interval.isEndMarker() && interval.spillDefinitionPos() == opId) {
                                if (!interval.canMaterialize()) {
                                    if (!insertionBuffer.initialized()) {
                                        /*
                                         * prepare insertion buffer (appended when all instructions
                                         * in the block are processed)
                                         */
                                        insertionBuffer.init(instructions);
                                    }

                                    AllocatableValue fromLocation = interval.location();
                                    AllocatableValue toLocation = LinearScan.canonicalSpillOpr(interval);
                                    if (!fromLocation.equals(toLocation)) {

                                        assert isRegister(fromLocation) : "from operand must be a register but is: " + fromLocation + " toLocation=" + toLocation + " spillState=" +
                                                        interval.spillState();
                                        assert isStackSlotValue(toLocation) : "to operand must be a stack slot";

                                        LIRInstruction move = allocator.getSpillMoveFactory().createMove(toLocation, fromLocation);
                                        insertionBuffer.append(j + 1, move);

                                        if (Debug.isLogEnabled()) {
                                            Debug.log("inserting move after definition of interval %d to stack slot %s at opId %d", interval.operandNumber, interval.spillSlot(), opId);
                                        }
                                    }
                                }
                                interval = interval.next;
                            }
                        }
                    } // end of instruction iteration

                    if (insertionBuffer.initialized()) {
                        insertionBuffer.finish();
                    }
                }
            } // end of block iteration

            assert interval.isEndMarker() : "missed an interval";
        }
    }

    /**
     * @param block The block {@code move} is located in.
     * @param move Spill move.
     */
    protected boolean canEliminateSpillMove(AbstractBlockBase<?> block, MoveOp move) {
        assert isVariable(move.getResult()) : "LinearScan inserts only moves to variables: " + move;

        Interval curInterval = allocator.intervalFor(move.getResult());

        if (!isRegister(curInterval.location()) && curInterval.alwaysInMemory()) {
            assert isStackSlotValue(curInterval.location()) : "Not a stack slot: " + curInterval.location();
            return true;
        }
        return false;
    }

    private static void checkIntervals(Interval interval) {
        Interval prev = null;
        Interval temp = interval;
        while (!temp.isEndMarker()) {
            assert temp.spillDefinitionPos() > 0 : "invalid spill definition pos";
            if (prev != null) {
                assert temp.from() >= prev.from() : "intervals not sorted";
                assert temp.spillDefinitionPos() >= prev.spillDefinitionPos() : "when intervals are sorted by from :  then they must also be sorted by spillDefinitionPos";
            }

            assert temp.spillSlot() != null || temp.canMaterialize() : "interval has no spill slot assigned";
            assert temp.spillDefinitionPos() >= temp.from() : "invalid order";
            assert temp.spillDefinitionPos() <= temp.from() + 2 : "only intervals defined once at their start-pos can be optimized";

            if (Debug.isLogEnabled()) {
                Debug.log("interval %d (from %d to %d) must be stored at %d", temp.operandNumber, temp.from(), temp.to(), temp.spillDefinitionPos());
            }

            prev = temp;
            temp = temp.next;
        }
    }

}<|MERGE_RESOLUTION|>--- conflicted
+++ resolved
@@ -44,8 +44,8 @@
 import org.graalvm.compiler.lir.phases.AllocationPhase;
 import org.graalvm.compiler.options.NestedBooleanOptionKey;
 import org.graalvm.compiler.options.Option;
+import org.graalvm.compiler.options.OptionKey;
 import org.graalvm.compiler.options.OptionType;
-import org.graalvm.compiler.options.OptionKey;
 
 import jdk.vm.ci.code.TargetDescription;
 import jdk.vm.ci.meta.AllocatableValue;
@@ -97,13 +97,8 @@
              * by Interval.spillDefinitionPos.
              */
             Interval interval;
-<<<<<<< HEAD
-            interval = allocator.createUnhandledLists(mustStoreAtDefinition, null).first;
+            interval = allocator.createUnhandledLists(mustStoreAtDefinition, null).getLeft();
             if (DetailedAsserts.getValue(allocator.getOptions())) {
-=======
-            interval = allocator.createUnhandledLists(mustStoreAtDefinition, null).getLeft();
-            if (DetailedAsserts.getValue()) {
->>>>>>> d9930124
                 checkIntervals(interval);
             }
 
