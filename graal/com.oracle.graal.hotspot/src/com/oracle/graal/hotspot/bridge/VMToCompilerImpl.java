/*
 * Copyright (c) 2011, 2012, Oracle and/or its affiliates. All rights reserved.
 * DO NOT ALTER OR REMOVE COPYRIGHT NOTICES OR THIS FILE HEADER.
 *
 * This code is free software; you can redistribute it and/or modify it
 * under the terms of the GNU General Public License version 2 only, as
 * published by the Free Software Foundation.
 *
 * This code is distributed in the hope that it will be useful, but WITHOUT
 * ANY WARRANTY; without even the implied warranty of MERCHANTABILITY or
 * FITNESS FOR A PARTICULAR PURPOSE.  See the GNU General Public License
 * version 2 for more details (a copy is included in the LICENSE file that
 * accompanied this code).
 *
 * You should have received a copy of the GNU General Public License version
 * 2 along with this work; if not, write to the Free Software Foundation,
 * Inc., 51 Franklin St, Fifth Floor, Boston, MA 02110-1301 USA.
 *
 * Please contact Oracle, 500 Oracle Parkway, Redwood Shores, CA 94065 USA
 * or visit www.oracle.com if you need additional information or have any
 * questions.
 */

package com.oracle.graal.hotspot.bridge;

import static com.oracle.graal.compiler.GraalDebugConfig.*;
import static com.oracle.graal.graph.UnsafeAccess.*;
import static com.oracle.graal.hotspot.CompilationTask.*;
import static com.oracle.graal.hotspot.HotSpotGraalRuntime.*;
import static com.oracle.graal.java.GraphBuilderPhase.*;
import static com.oracle.graal.phases.GraalOptions.*;
import static com.oracle.graal.phases.common.InliningUtil.*;

import java.io.*;
import java.lang.reflect.*;
import java.util.*;
import java.util.concurrent.*;
import java.util.concurrent.atomic.*;

import com.oracle.graal.api.code.*;
import com.oracle.graal.api.meta.*;
import com.oracle.graal.debug.*;
import com.oracle.graal.debug.internal.*;
import com.oracle.graal.graph.*;
import com.oracle.graal.hotspot.*;
import com.oracle.graal.hotspot.debug.*;
import com.oracle.graal.hotspot.meta.*;
import com.oracle.graal.hotspot.phases.*;
import com.oracle.graal.java.*;
import com.oracle.graal.nodes.*;
import com.oracle.graal.nodes.spi.*;
import com.oracle.graal.options.*;
import com.oracle.graal.phases.*;
import com.oracle.graal.phases.PhasePlan.PhasePosition;
import com.oracle.graal.printer.*;
import com.oracle.graal.replacements.*;

/**
 * Exits from the HotSpot VM into Java code.
 */
public class VMToCompilerImpl implements VMToCompiler {

    //@formatter:off
    @Option(help = "File to which compiler logging is sent")
    private static final OptionValue<String> LogFile = new OptionValue<>(null);

    @Option(help = "Print compilation queue activity periodically")
    private static final OptionValue<Boolean> PrintQueue = new OptionValue<>(false);

    @Option(help = "Time limit in milliseconds for bootstrap (-1 for no limit)")
    private static final OptionValue<Integer> TimedBootstrap = new OptionValue<>(-1);

    @Option(help = "Number of compilation threads to use")
    private static final StableOptionValue<Integer> Threads = new StableOptionValue<Integer>() {

        @Override
        public Integer initialValue() {
            return Runtime.getRuntime().availableProcessors();
        }
    };

    //@formatter:on

    private final HotSpotGraalRuntime runtime;

    public final HotSpotResolvedPrimitiveType typeBoolean;
    public final HotSpotResolvedPrimitiveType typeChar;
    public final HotSpotResolvedPrimitiveType typeFloat;
    public final HotSpotResolvedPrimitiveType typeDouble;
    public final HotSpotResolvedPrimitiveType typeByte;
    public final HotSpotResolvedPrimitiveType typeShort;
    public final HotSpotResolvedPrimitiveType typeInt;
    public final HotSpotResolvedPrimitiveType typeLong;
    public final HotSpotResolvedPrimitiveType typeVoid;

    private ThreadPoolExecutor compileQueue;
    private AtomicInteger compileTaskIds = new AtomicInteger();

    private volatile boolean bootstrapRunning;

    private PrintStream log = System.out;

    private long compilerStartTime;

    public VMToCompilerImpl(HotSpotGraalRuntime runtime) {
        this.runtime = runtime;

        typeBoolean = new HotSpotResolvedPrimitiveType(Kind.Boolean);
        typeChar = new HotSpotResolvedPrimitiveType(Kind.Char);
        typeFloat = new HotSpotResolvedPrimitiveType(Kind.Float);
        typeDouble = new HotSpotResolvedPrimitiveType(Kind.Double);
        typeByte = new HotSpotResolvedPrimitiveType(Kind.Byte);
        typeShort = new HotSpotResolvedPrimitiveType(Kind.Short);
        typeInt = new HotSpotResolvedPrimitiveType(Kind.Int);
        typeLong = new HotSpotResolvedPrimitiveType(Kind.Long);
        typeVoid = new HotSpotResolvedPrimitiveType(Kind.Void);
    }

    private static void initMirror(HotSpotResolvedPrimitiveType type, long offset) {
        Class<?> mirror = type.mirror();
        unsafe.putObject(mirror, offset, type);
        assert unsafe.getObject(mirror, offset) == type;
    }

    public void startCompiler(boolean bootstrapEnabled) throws Throwable {

        FastNodeClassRegistry.initialize();

        bootstrapRunning = bootstrapEnabled;

        HotSpotVMConfig config = runtime.getConfig();
        long offset = config.graalMirrorInClassOffset;
        initMirror(typeBoolean, offset);
        initMirror(typeChar, offset);
        initMirror(typeFloat, offset);
        initMirror(typeDouble, offset);
        initMirror(typeByte, offset);
        initMirror(typeShort, offset);
        initMirror(typeInt, offset);
        initMirror(typeLong, offset);
        initMirror(typeVoid, offset);

        if (LogFile.getValue() != null) {
            try {
                final boolean enableAutoflush = true;
                log = new PrintStream(new FileOutputStream(LogFile.getValue()), enableAutoflush);
            } catch (FileNotFoundException e) {
                throw new RuntimeException("couldn't open log file: " + LogFile.getValue(), e);
            }
        }

        TTY.initialize(log);

        if (Log.getValue() == null && Meter.getValue() == null && Time.getValue() == null && Dump.getValue() == null) {
            if (MethodFilter.getValue() != null) {
                TTY.println("WARNING: Ignoring MethodFilter option since Log, Meter, Time and Dump options are all null");
            }
        }

        if (config.ciTime) {
            BytecodesParsed.setConditional(false);
            InlinedBytecodes.setConditional(false);
            CompilationTime.setConditional(false);
        }

        if (Debug.isEnabled()) {
            DebugEnvironment.initialize(log);

            String summary = DebugValueSummary.getValue();
            if (summary != null) {
                switch (summary) {
                    case "Name":
                    case "Partial":
                    case "Complete":
                    case "Thread":
                        break;
                    default:
                        throw new GraalInternalError("Unsupported value for DebugSummaryValue: %s", summary);
                }
            }
        }

        final HotSpotProviders providers = runtime.getProviders();
        final MetaAccessProvider metaAccess = providers.getMetaAccess();
        assert VerifyOptionsPhase.checkOptions(metaAccess, providers.getForeignCalls());

        // Install intrinsics.
        if (Intrinsify.getValue()) {
            Debug.scope("RegisterReplacements", new Object[]{new DebugDumpScope("RegisterReplacements")}, new Runnable() {

                @Override
                public void run() {
                    final Replacements replacements = providers.getReplacements();
                    ServiceLoader<ReplacementsProvider> serviceLoader = ServiceLoader.loadInstalled(ReplacementsProvider.class);
                    TargetDescription target = providers.getCodeCache().getTarget();
                    for (ReplacementsProvider provider : serviceLoader) {
<<<<<<< HEAD
                        provider.registerReplacements(runtime, runtime, replacements, runtime.getTarget());
=======
                        provider.registerReplacements(metaAccess, replacements, target);
>>>>>>> 5ca3ae92
                    }
                    providers.getForeignCalls().initialize(providers);
                    HotSpotLoweringProvider lowerer = (HotSpotLoweringProvider) providers.getLowerer();
                    lowerer.initialize();
                    if (BootstrapReplacements.getValue()) {
                        for (ResolvedJavaMethod method : replacements.getAllReplacements()) {
                            replacements.getMacroSubstitution(method);
                            replacements.getMethodSubstitution(method);
                            replacements.getSnippet(method);
                        }
                    }
                }
            });

        }

        // Create compilation queue.
        compileQueue = new ThreadPoolExecutor(Threads.getValue(), Threads.getValue(), 0L, TimeUnit.MILLISECONDS, new LinkedBlockingQueue<Runnable>(), CompilerThread.FACTORY);

        // Create queue status printing thread.
        if (PrintQueue.getValue()) {
            Thread t = new Thread() {

                @Override
                public void run() {
                    while (true) {
                        TTY.println(compileQueue.toString());
                        try {
                            Thread.sleep(1000);
                        } catch (InterruptedException e) {
                        }
                    }
                }
            };
            t.setDaemon(true);
            t.start();
        }

        BenchmarkCounters.initialize(runtime.getCompilerToVM());

        compilerStartTime = System.nanoTime();
    }

    /**
     * A fast-path for {@link NodeClass} retrieval using {@link HotSpotResolvedObjectType}.
     */
    static class FastNodeClassRegistry extends NodeClass.Registry {

        @SuppressWarnings("unused")
        static void initialize() {
            new FastNodeClassRegistry();
        }

        private static HotSpotResolvedObjectType type(Class<? extends Node> key) {
            return (HotSpotResolvedObjectType) HotSpotResolvedObjectType.fromClass(key);
        }

        @Override
        public NodeClass get(Class<? extends Node> key) {
            return type(key).getNodeClass();
        }

        @Override
        protected void registered(Class<? extends Node> key, NodeClass value) {
            type(key).setNodeClass(value);
        }
    }

    /**
     * Take action related to entering a new execution phase.
     * 
     * @param phase the execution phase being entered
     */
    protected void phaseTransition(String phase) {
        CompilationStatistics.clear(phase);
        if (runtime.getConfig().ciTime) {
            parsedBytecodesPerSecond = MetricRateInPhase.snapshot(phase, parsedBytecodesPerSecond, BytecodesParsed, CompilationTime, TimeUnit.SECONDS);
            inlinedBytecodesPerSecond = MetricRateInPhase.snapshot(phase, inlinedBytecodesPerSecond, InlinedBytecodes, CompilationTime, TimeUnit.SECONDS);
        }
    }

    /**
     * This method is the first method compiled during bootstrapping. Put any code in there that
     * warms up compiler paths that are otherwise not exercised during bootstrapping and lead to
     * later deoptimization when application code is compiled.
     */
    @SuppressWarnings("unused")
    @Deprecated
    private synchronized void compileWarmup() {
        // Method is synchronized to exercise the synchronization code in the compiler.
    }

    public void bootstrap() throws Throwable {
        TTY.print("Bootstrapping Graal");
        TTY.flush();
        long startTime = System.currentTimeMillis();

        boolean firstRun = true;
        do {
            // Initialize compile queue with a selected set of methods.
            Class<Object> objectKlass = Object.class;
            if (firstRun) {
                enqueue(getClass().getDeclaredMethod("compileWarmup"));
                enqueue(objectKlass.getDeclaredMethod("equals", Object.class));
                enqueue(objectKlass.getDeclaredMethod("toString"));
                firstRun = false;
            } else {
                for (int i = 0; i < 100; i++) {
                    enqueue(getClass().getDeclaredMethod("bootstrap"));
                }
            }

            // Compile until the queue is empty.
            int z = 0;
            while (true) {
                try {
                    assert !CompilationTask.withinEnqueue.get();
                    CompilationTask.withinEnqueue.set(Boolean.TRUE);
                    if (compileQueue.getCompletedTaskCount() >= Math.max(3, compileQueue.getTaskCount())) {
                        break;
                    }
                } finally {
                    CompilationTask.withinEnqueue.set(Boolean.FALSE);
                }

                Thread.sleep(100);
                while (z < compileQueue.getCompletedTaskCount() / 100) {
                    ++z;
                    TTY.print(".");
                    TTY.flush();
                }
            }
        } while ((System.currentTimeMillis() - startTime) <= TimedBootstrap.getValue());

        phaseTransition("bootstrap");

        bootstrapRunning = false;

        TTY.println(" in %d ms (compiled %d methods)", System.currentTimeMillis() - startTime, compileQueue.getCompletedTaskCount());
        if (runtime.getCache() != null) {
            runtime.getCache().clear();
        }
        System.gc();
        phaseTransition("bootstrap2");

        if (CompileTheWorld.getValue() != null) {
            new CompileTheWorld().compile();
            System.exit(0);
        }
    }

    private MetricRateInPhase parsedBytecodesPerSecond;
    private MetricRateInPhase inlinedBytecodesPerSecond;

    private void enqueue(Method m) throws Throwable {
        JavaMethod javaMethod = runtime.getProviders().getMetaAccess().lookupJavaMethod(m);
        assert !Modifier.isAbstract(((HotSpotResolvedJavaMethod) javaMethod).getModifiers()) && !Modifier.isNative(((HotSpotResolvedJavaMethod) javaMethod).getModifiers()) : javaMethod;
        compileMethod((HotSpotResolvedJavaMethod) javaMethod, StructuredGraph.INVOCATION_ENTRY_BCI, false);
    }

    private static void shutdownCompileQueue(ThreadPoolExecutor queue) throws InterruptedException {
        if (queue != null) {
            queue.shutdown();
            if (Debug.isEnabled() && Dump.getValue() != null) {
                // Wait 2 seconds to flush out all graph dumps that may be of interest
                queue.awaitTermination(2, TimeUnit.SECONDS);
            }
        }
    }

    public void shutdownCompiler() throws Throwable {
        try {
            assert !CompilationTask.withinEnqueue.get();
            CompilationTask.withinEnqueue.set(Boolean.TRUE);
            shutdownCompileQueue(compileQueue);
        } finally {
            CompilationTask.withinEnqueue.set(Boolean.FALSE);
        }

        if (Debug.isEnabled() && areDebugScopePatternsEnabled()) {
            List<DebugValueMap> topLevelMaps = DebugValueMap.getTopLevelMaps();
            List<DebugValue> debugValues = KeyRegistry.getDebugValues();
            if (debugValues.size() > 0) {
                ArrayList<DebugValue> sortedValues = new ArrayList<>(debugValues);
                Collections.sort(sortedValues);

                String summary = DebugValueSummary.getValue();
                if (summary == null) {
                    summary = "Complete";
                }
                switch (summary) {
                    case "Name":
                        printSummary(topLevelMaps, sortedValues);
                        break;
                    case "Partial": {
                        DebugValueMap globalMap = new DebugValueMap("Global");
                        for (DebugValueMap map : topLevelMaps) {
                            flattenChildren(map, globalMap);
                        }
                        globalMap.normalize();
                        printMap(new DebugValueScope(null, globalMap), sortedValues);
                        break;
                    }
                    case "Complete": {
                        DebugValueMap globalMap = new DebugValueMap("Global");
                        for (DebugValueMap map : topLevelMaps) {
                            globalMap.addChild(map);
                        }
                        globalMap.group();
                        globalMap.normalize();
                        printMap(new DebugValueScope(null, globalMap), sortedValues);
                        break;
                    }
                    case "Thread":
                        for (DebugValueMap map : topLevelMaps) {
                            TTY.println("Showing the results for thread: " + map.getName());
                            map.group();
                            map.normalize();
                            printMap(new DebugValueScope(null, map), sortedValues);
                        }
                        break;
                    default:
                        throw new GraalInternalError("Unknown summary type: %s", summary);
                }
            }
        }
        phaseTransition("final");

        if (runtime.getConfig().ciTime) {
            parsedBytecodesPerSecond.printAll("ParsedBytecodesPerSecond", System.out);
            inlinedBytecodesPerSecond.printAll("InlinedBytecodesPerSecond", System.out);
        }

        SnippetCounter.printGroups(TTY.out().out());
        BenchmarkCounters.shutdown(runtime.getCompilerToVM(), compilerStartTime);
    }

    private void flattenChildren(DebugValueMap map, DebugValueMap globalMap) {
        globalMap.addChild(map);
        for (DebugValueMap child : map.getChildren()) {
            flattenChildren(child, globalMap);
        }
        map.clearChildren();
    }

    private static void printSummary(List<DebugValueMap> topLevelMaps, List<DebugValue> debugValues) {
        DebugValueMap result = new DebugValueMap("Summary");
        for (int i = debugValues.size() - 1; i >= 0; i--) {
            DebugValue debugValue = debugValues.get(i);
            int index = debugValue.getIndex();
            long total = collectTotal(topLevelMaps, index);
            result.setCurrentValue(index, total);
        }
        printMap(new DebugValueScope(null, result), debugValues);
    }

    static long collectTotal(DebugValue value) {
        List<DebugValueMap> maps = DebugValueMap.getTopLevelMaps();
        long total = 0;
        for (int i = 0; i < maps.size(); i++) {
            DebugValueMap map = maps.get(i);
            int index = value.getIndex();
            total += map.getCurrentValue(index);
            total += collectTotal(map.getChildren(), index);
        }
        return total;
    }

    private static long collectTotal(List<DebugValueMap> maps, int index) {
        long total = 0;
        for (int i = 0; i < maps.size(); i++) {
            DebugValueMap map = maps.get(i);
            total += map.getCurrentValue(index);
            total += collectTotal(map.getChildren(), index);
        }
        return total;
    }

    /**
     * Tracks the scope when printing a {@link DebugValueMap}, allowing "empty" scopes to be
     * omitted. An empty scope is one in which there are no (nested) non-zero debug values.
     */
    static class DebugValueScope {

        final DebugValueScope parent;
        final int level;
        final DebugValueMap map;
        private boolean printed;

        public DebugValueScope(DebugValueScope parent, DebugValueMap map) {
            this.parent = parent;
            this.map = map;
            this.level = parent == null ? 0 : parent.level + 1;
        }

        public void print() {
            if (!printed) {
                printed = true;
                if (parent != null) {
                    parent.print();
                }
                printIndent(level);
                TTY.println("%s", map.getName());
            }
        }
    }

    private static void printMap(DebugValueScope scope, List<DebugValue> debugValues) {

        for (DebugValue value : debugValues) {
            long l = scope.map.getCurrentValue(value.getIndex());
            if (l != 0) {
                scope.print();
                printIndent(scope.level + 1);
                TTY.println(value.getName() + "=" + value.toString(l));
            }
        }

        for (DebugValueMap child : scope.map.getChildren()) {
            printMap(new DebugValueScope(scope, child), debugValues);
        }
    }

    private static void printIndent(int level) {
        for (int i = 0; i < level; ++i) {
            TTY.print("    ");
        }
        TTY.print("|-> ");
    }

    @Override
    public void compileMethod(long metaspaceMethod, final HotSpotResolvedObjectType holder, final int entryBCI, boolean blocking) throws Throwable {
        HotSpotResolvedJavaMethod method = holder.createMethod(metaspaceMethod);
        compileMethod(method, entryBCI, blocking);
    }

    /**
     * Compiles a method to machine code.
     */
    public void compileMethod(final HotSpotResolvedJavaMethod method, final int entryBCI, boolean blocking) throws Throwable {
        boolean osrCompilation = entryBCI != StructuredGraph.INVOCATION_ENTRY_BCI;
        if (osrCompilation && bootstrapRunning) {
            // no OSR compilations during bootstrap - the compiler is just too slow at this point,
            // and we know that there are no endless loops
            return;
        }

        if (CompilationTask.withinEnqueue.get()) {
            // This is required to avoid deadlocking a compiler thread. The issue is that a
            // java.util.concurrent.BlockingQueue is used to implement the compilation worker
            // queues. If a compiler thread triggers a compilation, then it may be blocked trying
            // to add something to its own queue.
            return;
        }

        CompilationTask.withinEnqueue.set(Boolean.TRUE);
        try {
            if (method.tryToQueueForCompilation()) {
                assert method.isQueuedForCompilation();

                final OptimisticOptimizations optimisticOpts = new OptimisticOptimizations(method);
                int id = compileTaskIds.incrementAndGet();
                CompilationTask task = CompilationTask.create(runtime, createPhasePlan(optimisticOpts, osrCompilation), optimisticOpts, method, entryBCI, id);

                if (blocking) {
                    task.runCompilation();
                } else {
                    try {
                        method.setCurrentTask(task);
                        compileQueue.execute(task);
                    } catch (RejectedExecutionException e) {
                        // The compile queue was already shut down.
                    }
                }
            }
        } finally {
            CompilationTask.withinEnqueue.set(Boolean.FALSE);
        }
    }

    @Override
    public JavaMethod createUnresolvedJavaMethod(String name, String signature, JavaType holder) {
        return new HotSpotMethodUnresolved(name, signature, holder);
    }

    @Override
    public JavaField createJavaField(JavaType holder, String name, JavaType type, int offset, int flags, boolean internal) {
        if (offset != -1) {
            HotSpotResolvedObjectType resolved = (HotSpotResolvedObjectType) holder;
            return resolved.createField(name, type, offset, flags, internal);
        }
        return new HotSpotUnresolvedField(holder, name, type);
    }

    @Override
    public ResolvedJavaMethod createResolvedJavaMethod(JavaType holder, long metaspaceMethod) {
        HotSpotResolvedObjectType type = (HotSpotResolvedObjectType) holder;
        return type.createMethod(metaspaceMethod);
    }

    @Override
    public ResolvedJavaType createPrimitiveJavaType(int basicType) {
        switch (basicType) {
            case 4:
                return typeBoolean;
            case 5:
                return typeChar;
            case 6:
                return typeFloat;
            case 7:
                return typeDouble;
            case 8:
                return typeByte;
            case 9:
                return typeShort;
            case 10:
                return typeInt;
            case 11:
                return typeLong;
            case 14:
                return typeVoid;
            default:
                throw new IllegalArgumentException("Unknown basic type: " + basicType);
        }
    }

    @Override
    public HotSpotUnresolvedJavaType createUnresolvedJavaType(String name) {
        int dims = 0;
        int startIndex = 0;
        while (name.charAt(startIndex) == '[') {
            startIndex++;
            dims++;
        }

        // Decode name if necessary.
        if (name.charAt(name.length() - 1) == ';') {
            assert name.charAt(startIndex) == 'L';
            return new HotSpotUnresolvedJavaType(name, name.substring(startIndex + 1, name.length() - 1), dims);
        } else {
            return new HotSpotUnresolvedJavaType(HotSpotUnresolvedJavaType.getFullName(name, dims), name, dims);
        }
    }

    @Override
    public HotSpotResolvedObjectType createResolvedJavaType(long metaspaceKlass, String name, String simpleName, Class javaMirror, int sizeOrSpecies) {
        HotSpotResolvedObjectType type = new HotSpotResolvedObjectType(metaspaceKlass, name, simpleName, javaMirror, sizeOrSpecies);

        long offset = runtime().getConfig().graalMirrorInClassOffset;
        if (!unsafe.compareAndSwapObject(javaMirror, offset, null, type)) {
            // lost the race - return the existing value instead
            type = (HotSpotResolvedObjectType) unsafe.getObject(javaMirror, offset);
        }
        return type;
    }

    @Override
    public Constant createConstant(Kind kind, long value) {
        if (kind == Kind.Long) {
            return Constant.forLong(value);
        } else if (kind == Kind.Int) {
            return Constant.forInt((int) value);
        } else if (kind == Kind.Short) {
            return Constant.forShort((short) value);
        } else if (kind == Kind.Char) {
            return Constant.forChar((char) value);
        } else if (kind == Kind.Byte) {
            return Constant.forByte((byte) value);
        } else if (kind == Kind.Boolean) {
            return (value == 0) ? Constant.FALSE : Constant.TRUE;
        } else {
            throw new IllegalArgumentException();
        }
    }

    @Override
    public Constant createConstantFloat(float value) {
        return Constant.forFloat(value);
    }

    @Override
    public Constant createConstantDouble(double value) {
        return Constant.forDouble(value);
    }

    @Override
    public Constant createConstantObject(Object object) {
        return Constant.forObject(object);
    }

    @Override
    public LocalImpl createLocalImpl(String name, String type, HotSpotResolvedObjectType holder, int bciStart, int bciEnd, int slot) {
        return new LocalImpl(name, type, holder, bciStart, bciEnd, slot);
    }

    public PhasePlan createPhasePlan(OptimisticOptimizations optimisticOpts, boolean onStackReplacement) {
        PhasePlan phasePlan = new PhasePlan();
        MetaAccessProvider metaAccess = runtime.getProviders().getMetaAccess();
        ForeignCallsProvider foreignCalls = runtime.getProviders().getForeignCalls();
        phasePlan.addPhase(PhasePosition.AFTER_PARSING, new GraphBuilderPhase(metaAccess, foreignCalls, GraphBuilderConfiguration.getDefault(), optimisticOpts));
        if (onStackReplacement) {
            phasePlan.addPhase(PhasePosition.AFTER_PARSING, new OnStackReplacementPhase());
        }
        return phasePlan;
    }

    @Override
    public PrintStream log() {
        return log;
    }
}<|MERGE_RESOLUTION|>--- conflicted
+++ resolved
@@ -194,11 +194,7 @@
                     ServiceLoader<ReplacementsProvider> serviceLoader = ServiceLoader.loadInstalled(ReplacementsProvider.class);
                     TargetDescription target = providers.getCodeCache().getTarget();
                     for (ReplacementsProvider provider : serviceLoader) {
-<<<<<<< HEAD
-                        provider.registerReplacements(runtime, runtime, replacements, runtime.getTarget());
-=======
-                        provider.registerReplacements(metaAccess, replacements, target);
->>>>>>> 5ca3ae92
+                        provider.registerReplacements(metaAccess, providers.getLowerer(), replacements, target);
                     }
                     providers.getForeignCalls().initialize(providers);
                     HotSpotLoweringProvider lowerer = (HotSpotLoweringProvider) providers.getLowerer();
