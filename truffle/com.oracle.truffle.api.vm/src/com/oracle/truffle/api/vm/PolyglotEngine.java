--- conflicted
+++ resolved
@@ -38,6 +38,7 @@
 import java.util.Map;
 import java.util.Set;
 import java.util.concurrent.Executor;
+import java.util.logging.Level;
 import java.util.logging.Logger;
 
 import com.oracle.truffle.api.CallTarget;
@@ -54,16 +55,13 @@
 import com.oracle.truffle.api.frame.VirtualFrame;
 import com.oracle.truffle.api.impl.Accessor;
 import com.oracle.truffle.api.instrument.Instrumenter;
-import com.oracle.truffle.api.instrument.KillException;
 import com.oracle.truffle.api.instrument.Probe;
-import com.oracle.truffle.api.instrument.QuitException;
 import com.oracle.truffle.api.interop.ForeignAccess;
 import com.oracle.truffle.api.interop.TruffleObject;
 import com.oracle.truffle.api.interop.java.JavaInterop;
 import com.oracle.truffle.api.nodes.Node;
 import com.oracle.truffle.api.nodes.RootNode;
 import com.oracle.truffle.api.source.Source;
-import java.util.logging.Level;
 
 /**
  * Gate way into the world of {@link TruffleLanguage Truffle languages}. {@link #buildNew()
@@ -699,21 +697,9 @@
                         }
                     }
                 }
-<<<<<<< HEAD
-            } catch (KillException | QuitException ex) {
-                throw ex;
-            } catch (IOException ex) {
-                res[1] = ex;
-            } catch (RuntimeException ex) {
-                res[1] = ex;
-            } finally {
-                done.countDown();
-            }
-=======
             };
             invokeCompute.perform();
             return new Value(language, invokeCompute);
->>>>>>> 8859e13a
         }
 
         private Object waitForSymbol() throws IOException {
