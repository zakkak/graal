/*
 * Copyright (c) 2015, 2016, Oracle and/or its affiliates. All rights reserved.
 * DO NOT ALTER OR REMOVE COPYRIGHT NOTICES OR THIS FILE HEADER.
 *
 * This code is free software; you can redistribute it and/or modify it
 * under the terms of the GNU General Public License version 2 only, as
 * published by the Free Software Foundation.
 *
 * This code is distributed in the hope that it will be useful, but WITHOUT
 * ANY WARRANTY; without even the implied warranty of MERCHANTABILITY or
 * FITNESS FOR A PARTICULAR PURPOSE.  See the GNU General Public License
 * version 2 for more details (a copy is included in the LICENSE file that
 * accompanied this code).
 *
 * You should have received a copy of the GNU General Public License version
 * 2 along with this work; if not, write to the Free Software Foundation,
 * Inc., 51 Franklin St, Fifth Floor, Boston, MA 02110-1301 USA.
 *
 * Please contact Oracle, 500 Oracle Parkway, Redwood Shores, CA 94065 USA
 * or visit www.oracle.com if you need additional information or have any
 * questions.
 */
package org.graalvm.compiler.hotspot.meta;

import static org.graalvm.compiler.core.common.GraalOptions.ImmutableCode;
import static org.graalvm.compiler.hotspot.meta.HotSpotGraalConstantFieldProvider.FieldReadEnabledInImmutableCode;

import org.graalvm.compiler.core.common.type.StampPair;
import org.graalvm.compiler.nodes.ConstantNode;
import org.graalvm.compiler.nodes.ValueNode;
import org.graalvm.compiler.nodes.graphbuilderconf.GraphBuilderContext;
import org.graalvm.compiler.nodes.graphbuilderconf.GraphBuilderTool;
import org.graalvm.compiler.nodes.graphbuilderconf.InlineInvokePlugin;
import org.graalvm.compiler.nodes.graphbuilderconf.NodePlugin;
import org.graalvm.compiler.nodes.graphbuilderconf.TypePlugin;
import org.graalvm.compiler.nodes.util.ConstantFoldUtil;
import org.graalvm.compiler.replacements.WordOperationPlugin;
import org.graalvm.compiler.word.Word;

import jdk.vm.ci.meta.JavaConstant;
import jdk.vm.ci.meta.JavaKind;
import jdk.vm.ci.meta.JavaType;
import jdk.vm.ci.meta.JavaTypeProfile;
import jdk.vm.ci.meta.ResolvedJavaField;
import jdk.vm.ci.meta.ResolvedJavaMethod;
import jdk.vm.ci.meta.ResolvedJavaType;

/**
 * This plugin handles the HotSpot-specific customizations of bytecode parsing:
 * <p>
 * {@link Word}-type rewriting for {@link GraphBuilderContext#parsingIntrinsic intrinsic} functions
 * (snippets and method substitutions), by forwarding to the {@link WordOperationPlugin}. Note that
 * we forward the {@link NodePlugin} and {@link TypePlugin} methods, but not the
 * {@link InlineInvokePlugin} methods implemented by {@link WordOperationPlugin}. The latter is not
 * necessary because HotSpot only uses the {@link Word} type in methods that are force-inlined,
 * i.e., there are never non-inlined invokes that involve the {@link Word} type.
 * <p>
 * Constant folding of field loads.
 */
public final class HotSpotNodePlugin implements NodePlugin, TypePlugin {
    protected final WordOperationPlugin wordOperationPlugin;

    public HotSpotNodePlugin(WordOperationPlugin wordOperationPlugin) {
        this.wordOperationPlugin = wordOperationPlugin;
    }

    @Override
    public boolean canChangeStackKind(GraphBuilderContext b) {
        if (b.parsingIntrinsic()) {
            return wordOperationPlugin.canChangeStackKind(b);
        }
        return false;
    }

    @Override
    public StampPair interceptType(GraphBuilderTool b, JavaType declaredType, boolean nonNull) {
        if (b.parsingIntrinsic()) {
            return wordOperationPlugin.interceptType(b, declaredType, nonNull);
        }
        return null;
    }

    @Override
    public boolean handleInvoke(GraphBuilderContext b, ResolvedJavaMethod method, ValueNode[] args) {
        if (b.parsingIntrinsic() && wordOperationPlugin.handleInvoke(b, method, args)) {
            return true;
        }
        return false;
    }

    @Override
    public boolean handleLoadField(GraphBuilderContext b, ValueNode object, ResolvedJavaField field) {
        if (!ImmutableCode.getValue(b.getOptions()) || b.parsingIntrinsic()) {
            if (object.isConstant()) {
                JavaConstant asJavaConstant = object.asJavaConstant();
                if (tryReadField(b, field, asJavaConstant)) {
                    return true;
                }
            }
        }
        if (b.parsingIntrinsic() && wordOperationPlugin.handleLoadField(b, object, field)) {
            return true;
        }
        return false;
    }

    @Override
    public boolean handleLoadStaticField(GraphBuilderContext b, ResolvedJavaField field) {
        if (!ImmutableCode.getValue(b.getOptions()) || b.parsingIntrinsic()) {
            if (tryReadField(b, field, null)) {
                return true;
            }
        }
<<<<<<< HEAD
        if (GeneratePIC.getValue(b.getOptions())) {
            if (field.isSynthetic() && field.getName().startsWith("$assertionsDisabled")) {
                return tryReadField(b, field, null);
            }
        }
=======
>>>>>>> d9930124
        if (b.parsingIntrinsic() && wordOperationPlugin.handleLoadStaticField(b, field)) {
            return true;
        }
        return false;
    }

    private static boolean tryReadField(GraphBuilderContext b, ResolvedJavaField field, JavaConstant object) {
        // FieldReadEnabledInImmutableCode is non null only if assertions are enabled
        if (FieldReadEnabledInImmutableCode != null && ImmutableCode.getValue(b.getOptions())) {
            FieldReadEnabledInImmutableCode.set(Boolean.TRUE);
            try {
                return tryConstantFold(b, field, object);
            } finally {
                FieldReadEnabledInImmutableCode.set(null);
            }
        } else {
            return tryConstantFold(b, field, object);
        }
    }

    private static boolean tryConstantFold(GraphBuilderContext b, ResolvedJavaField field, JavaConstant object) {
        ConstantNode result = ConstantFoldUtil.tryConstantFold(b.getConstantFieldProvider(), b.getConstantReflection(), b.getMetaAccess(), field, object, b.getOptions());
        if (result != null) {
            result = b.getGraph().unique(result);
            b.push(field.getJavaKind(), result);
            return true;
        }
        return false;
    }

    @Override
    public boolean handleStoreField(GraphBuilderContext b, ValueNode object, ResolvedJavaField field, ValueNode value) {
        if (b.parsingIntrinsic() && wordOperationPlugin.handleStoreField(b, object, field, value)) {
            return true;
        }
        return false;
    }

    @Override
    public boolean handleStoreStaticField(GraphBuilderContext b, ResolvedJavaField field, ValueNode value) {
        if (b.parsingIntrinsic() && wordOperationPlugin.handleStoreStaticField(b, field, value)) {
            return true;
        }
        return false;
    }

    @Override
    public boolean handleLoadIndexed(GraphBuilderContext b, ValueNode array, ValueNode index, JavaKind elementKind) {
        if (b.parsingIntrinsic() && wordOperationPlugin.handleLoadIndexed(b, array, index, elementKind)) {
            return true;
        }
        return false;
    }

    @Override
    public boolean handleStoreIndexed(GraphBuilderContext b, ValueNode array, ValueNode index, JavaKind elementKind, ValueNode value) {
        if (b.parsingIntrinsic() && wordOperationPlugin.handleStoreIndexed(b, array, index, elementKind, value)) {
            return true;
        }
        return false;
    }

    @Override
    public boolean handleCheckCast(GraphBuilderContext b, ValueNode object, ResolvedJavaType type, JavaTypeProfile profile) {
        if (b.parsingIntrinsic() && wordOperationPlugin.handleCheckCast(b, object, type, profile)) {
            return true;
        }
        return false;
    }

    @Override
    public boolean handleInstanceOf(GraphBuilderContext b, ValueNode object, ResolvedJavaType type, JavaTypeProfile profile) {
        if (b.parsingIntrinsic() && wordOperationPlugin.handleInstanceOf(b, object, type, profile)) {
            return true;
        }
        return false;
    }
}<|MERGE_RESOLUTION|>--- conflicted
+++ resolved
@@ -111,14 +111,6 @@
                 return true;
             }
         }
-<<<<<<< HEAD
-        if (GeneratePIC.getValue(b.getOptions())) {
-            if (field.isSynthetic() && field.getName().startsWith("$assertionsDisabled")) {
-                return tryReadField(b, field, null);
-            }
-        }
-=======
->>>>>>> d9930124
         if (b.parsingIntrinsic() && wordOperationPlugin.handleLoadStaticField(b, field)) {
             return true;
         }
