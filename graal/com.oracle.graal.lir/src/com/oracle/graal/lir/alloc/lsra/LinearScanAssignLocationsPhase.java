--- conflicted
+++ resolved
@@ -22,21 +22,13 @@
  */
 package com.oracle.graal.lir.alloc.lsra;
 
-import com.oracle.jvmci.code.TargetDescription;
-import com.oracle.jvmci.meta.Value;
-import com.oracle.jvmci.meta.AllocatableValue;
-import static com.oracle.jvmci.code.ValueUtil.*;
 import static com.oracle.graal.compiler.common.GraalOptions.*;
 import static com.oracle.graal.lir.LIRValueUtil.*;
+import static com.oracle.jvmci.code.ValueUtil.*;
 
 import java.util.*;
 
-<<<<<<< HEAD
-=======
-import com.oracle.graal.api.code.*;
-import com.oracle.graal.api.meta.*;
 import com.oracle.graal.compiler.common.alloc.*;
->>>>>>> 11a4a111
 import com.oracle.graal.compiler.common.cfg.*;
 import com.oracle.graal.lir.*;
 import com.oracle.graal.lir.LIRInstruction.OperandFlag;
@@ -45,7 +37,9 @@
 import com.oracle.graal.lir.gen.*;
 import com.oracle.graal.lir.gen.LIRGeneratorTool.SpillMoveFactory;
 import com.oracle.graal.lir.phases.*;
+import com.oracle.jvmci.code.*;
 import com.oracle.jvmci.debug.*;
+import com.oracle.jvmci.meta.*;
 
 /**
  * Phase 7: Assign register numbers back to LIR.
@@ -130,7 +124,7 @@
              * is a branch, spill moves are inserted before this branch and so the wrong operand
              * would be returned (spill moves at block boundaries are not considered in the live
              * ranges of intervals).
-             * 
+             *
              * Solution: use the first opId of the branch target block instead.
              */
             final LIRInstruction instr = allocator.ir.getLIRforBlock(block).get(allocator.ir.getLIRforBlock(block).size() - 1);
