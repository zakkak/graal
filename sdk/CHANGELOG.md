--- conflicted
+++ resolved
@@ -5,11 +5,8 @@
 ## Version 20.2.0
 * Added `-Dpolyglot.engine.AllowExperimentalOptions=true` to allow experimental options for all polyglot engines of a host VM. This system property is intended to be used for testing only and should not be enabled in production environments.
 * Added [a factory method](https://www.graalvm.org/sdk/javadoc/org/graalvm/polyglot/io/FileSystem.html#newDefaultFileSystem--) creating a FileSystem based on the host Java NIO. The obtained instance can be used as a delegate in a decorating filesystem.
-<<<<<<< HEAD
 * Added `PolyglotException.isResourceExhausted()` to determine if an error was caused by a resource limit (e.g. OutOfMemoryError) that was exceeded.
-=======
 * Added `Context.parse(Source)` to parse but not evaluate a source. Parsing a source allows to trigger e.g. syntax validation prior to executing the code.
->>>>>>> 785ba3fa
 
 ## Version 20.1.0
 * The `PerformanceWarningsAreFatal` and `TracePerformanceWarnings` engine options take a comma separated list of performance warning types. Allowed warning types are `call` to enable virtual call warnings, `instanceof` to enable virtual instance of warnings and `store` to enables virtual store warnings. There are also `all` and `none` types to enable (disable) all performance warnings.
