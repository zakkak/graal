--- conflicted
+++ resolved
@@ -40,12 +40,8 @@
 import com.oracle.graal.api.code.*;
 import com.oracle.graal.api.code.CallingConvention.Type;
 import com.oracle.graal.api.meta.*;
-<<<<<<< HEAD
 import com.oracle.graal.baseline.*;
-import com.oracle.graal.compiler.CompilerThreadFactory.CompilerThread;
-=======
 import com.oracle.graal.compiler.*;
->>>>>>> 3668fba7
 import com.oracle.graal.debug.*;
 import com.oracle.graal.debug.Debug.Scope;
 import com.oracle.graal.debug.internal.*;
@@ -319,7 +315,6 @@
                 }
             }
             stats.finish(method, installedCode);
-
         } catch (BailoutException bailout) {
             BAILOUTS.increment();
             if (ExitVMOnBailout.getValue()) {
