suite = {
    "mxversion" : "5.174.0",
    "name" : "espresso",

    # ------------- licenses

    "licenses" : {
        "GPLv2" : {
            "name" : "GNU General Public License, version 2",
            "url" : "http://www.gnu.org/licenses/old-licenses/gpl-2.0.en.html"
        },
    },
    "defaultLicense" : "GPLv2",

    # ------------- imports

    "imports" : {
        "suites" : [
            {
                "name" : "truffle",
                "subdir" : True,
                "version" : "d763ec481c0d69f0dd5d1617c5f926ed1d4708b3",
                "urls" : [
                    {"url" : "https://github.com/graalvm/graal", "kind" : "git"},
                    {"url": "https://curio.ssw.jku.at/nexus/content/repositories/snapshots", "kind": "binary"},
                ]
            },
        ],
    },

    # ------------- projects

    "projects" : {
        "com.oracle.truffle.espresso" : {
            "subDir" : "src",
            "sourceDirs" : ["src"],
<<<<<<< HEAD
            # "jniHeaders" : True,
=======
            "jniHeaders" : True,
>>>>>>> e4cf9954
            "dependencies" : [
                "truffle:TRUFFLE_API",
                "truffle:TRUFFLE_NFI",
            ],
            "annotationProcessors" : ["truffle:TRUFFLE_DSL_PROCESSOR"],
            "javaCompliance" : "1.8+",
            "checkstyleVersion" : "8.8",
        },
            
        "com.oracle.truffle.espresso.overlay" : {
            "subDir" : "src",
            "sourceDirs" : ["src"],
            "dependencies" : [
            ],
            "javaCompliance" : "1.8+",
            "checkstyleVersion" : "8.8",
            "checkPackagePrefix" : "false",
        },

        "com.oracle.truffle.espresso.launcher" : {
            "subDir" : "src",
            "sourceDirs" : ["src"],
            "dependencies" : [
                "sdk:GRAAL_SDK",
                "sdk:LAUNCHER_COMMON",
            ],
            "javaCompliance" : "1.8+",
            "checkstyleVersion" : "8.8",
        },

        "com.oracle.truffle.espresso.playground" : {
            "subDir" : "src",
            "sourceDirs" : ["src"],
            "jniHeaders" : True,
            "dependencies" : [                
            ],
            "javaCompliance" : "1.8+",
        },

        "com.oracle.truffle.espresso.playground.native" : {
            "subDir" : "src",
            "native" : True,
            "vpath" : True,
            "results" : [
              "bin/<lib:playground>",
            ],
            "buildDependencies" : [
                "com.oracle.truffle.espresso.playground",
            ],
            "buildEnv" : {
              "TARGET" : "bin/<lib:playground>",
              "CPPFLAGS" : "-I<jnigen:com.oracle.truffle.espresso.playground>",
              "OS" : "<os>",
            },
            "testProject" : True,
        },

        "com.oracle.truffle.espresso.native" : {
            "subDir" : "src",
            "native" : True,
            "vpath" : True,
            "results" : [
                "bin/<lib:nespresso>",
            ],
            "buildDependencies" : [
                "com.oracle.truffle.espresso",
            ],
            "buildEnv" : {
                "TARGET" : "bin/<lib:nespresso>",
<<<<<<< HEAD
                "CPPFLAGS" : "-I<path:TRUFFLE_NFI_NATIVE>/include",
=======
                "CPPFLAGS" : "-I<jnigen:com.oracle.truffle.espresso> -I<path:TRUFFLE_NFI_NATIVE>/include",
>>>>>>> e4cf9954
                "OS" : "<os>",
            },
        },

        "com.oracle.truffle.espresso.test" : {
            "subDir" : "src",
            "sourceDirs" : ["src"],
            "dependencies" : [
                "com.oracle.truffle.espresso",
                "truffle:TRUFFLE_INSTRUMENT_TEST",
                "mx:JUNIT",
            ],
            "javaCompliance" : "1.8+",
            "checkstyle" : "com.oracle.truffle.espresso",
        },
    },

    # ------------- distributions

    "distributions" : {
        "ESPRESSO" : {
            "subDir" : "src",
            "dependencies" : [
                "com.oracle.truffle.espresso",
            ],
            "distDependencies" : [
                "truffle:TRUFFLE_API",
                "truffle:TRUFFLE_NFI",
            ],
            "javaProperties" : {
                "nespresso.library" : "<path:ESPRESSO_NATIVE>/bin/<lib:nespresso>"
            },
        },

        "ESPRESSO_TESTS" : {
            "subDir" : "src",
            "dependencies" : [
                "com.oracle.truffle.espresso.test"
            ],
            "distDependencies" : [
                "espresso:ESPRESSO",
                "truffle:TRUFFLE_API",
                "truffle:TRUFFLE_INSTRUMENT_TEST",
                "mx:JUNIT",
            ],
            "testDistribution" : True,
        },

        "ESPRESSO_LAUNCHER" : {
            "subDir" : "src",
            "dependencies" : [
                "com.oracle.truffle.espresso.launcher",
            ],
            "distDependencies" : [
                "sdk:GRAAL_SDK",
                "sdk:LAUNCHER_COMMON",
            ],
            "license" : "UPL",
            "description" : "Espresso launcher using the polyglot API.",
            "allowsJavadocWarnings": True,
        },
            
        "ESPRESSO_OVERLAY" : {
            "subDir" : "src",
            "dependencies" : [
                "com.oracle.truffle.espresso.overlay"
            ],
            "distDependencies" : [
            ],
            "description" : "Espresso overlay distribution for the GraalVM",
        },            

        "ESPRESSO_SUPPORT" : {
            "native" : True,
            "description" : "Espresso support distribution for the GraalVM",
            "layout" : {
                "./": [
                    "file:mx.espresso/native-image.properties",
                    "file:mx.espresso/reflectconfig.json",
                ],
            },
        },
        
        "ESPRESSO_PLAYGROUND" : {
            "subDir" : "src",
            "dependencies" : [
                "com.oracle.truffle.espresso.playground"
            ],
            "distDependencies" : [
            ],
            "description" : "Espresso experiments",
            "javaProperties" : {
                "playground.library" : "<path:ESPRESSO_PLAYGROUND_NATIVE>/bin/<lib:playground>"
            },
        },            

        "ESPRESSO_PLAYGROUND_NATIVE" : {
            "native" : True,
            "relpath" : True,
            "platformDependent" : True,
            "platforms" : [
                "linux-amd64",
                "darwin-amd64",
            ],
            "output" : "<mxbuild>/playground-native",
            "dependencies" : [
                "com.oracle.truffle.espresso.playground.native",
            ],
        },

        "ESPRESSO_NATIVE" : {
            "native" : True,
            "relpath" : True,
            "platformDependent" : True,
            "platforms" : [
                "linux-amd64",
                "darwin-amd64",
            ],
            "output" : "<mxbuild>/espresso-native",
            "dependencies" : [
                "com.oracle.truffle.espresso.native",
            ],
        },

    }
}<|MERGE_RESOLUTION|>--- conflicted
+++ resolved
@@ -34,11 +34,7 @@
         "com.oracle.truffle.espresso" : {
             "subDir" : "src",
             "sourceDirs" : ["src"],
-<<<<<<< HEAD
-            # "jniHeaders" : True,
-=======
             "jniHeaders" : True,
->>>>>>> e4cf9954
             "dependencies" : [
                 "truffle:TRUFFLE_API",
                 "truffle:TRUFFLE_NFI",
@@ -108,11 +104,7 @@
             ],
             "buildEnv" : {
                 "TARGET" : "bin/<lib:nespresso>",
-<<<<<<< HEAD
-                "CPPFLAGS" : "-I<path:TRUFFLE_NFI_NATIVE>/include",
-=======
                 "CPPFLAGS" : "-I<jnigen:com.oracle.truffle.espresso> -I<path:TRUFFLE_NFI_NATIVE>/include",
->>>>>>> e4cf9954
                 "OS" : "<os>",
             },
         },
